--- conflicted
+++ resolved
@@ -15,9 +15,6 @@
     from . import lighting
     from . import camera
     from . import renderer
-<<<<<<< HEAD
     from . import object
     from . import types
-=======
-    from . import filter
->>>>>>> 60bb6c13
+    from . import filter