import argparse
import os
import shutil
import signal
import sys
repo_root_directory = os.path.join(os.path.dirname(__file__), "..")
sys.path.append(repo_root_directory)

import subprocess
from blenderproc.python.utility.SetupUtility import SetupUtility
from blenderproc.python.utility.InstallUtility import InstallUtility

def cli():
    parser = argparse.ArgumentParser(description="BlenderProc: A procedural Blender pipeline for photorealistic training image generation.")
    subparsers = parser.add_subparsers(dest='mode', help="Select a BlenderProc command to run:")

    # Setup different modes
    parser_run = subparsers.add_parser('run', help="Runs the BlenderProc pipeline in normal mode.")
    parser_debug = subparsers.add_parser('debug', help="Runs the BlenderProc pipeline in debug mode. This will open the Blender UI, so the 3D scene created by the pipeline can be visually inspected.")

<<<<<<< HEAD
    # Adds modes for scripts
    parser_scripts = []
    # A dict that contains command and help text
    scripts = {
        "vis_hdf5": "Visualizes the content of one or multiple .hdf5 files.",
        "vis_coco": "Visualizes the annotations written in coco format.",
        "extract_hdf5": "Extracts images out of an hdf5 file into separate image files.",
        "download_blenderkit": "Downloads materials and models from blenderkit.",
        "download_cc_textures": "Downloads textures from cc0textures.com.",
        "download_haven": "Downloads HDRIs, Textures and Models from polyhaven.com.",
        "download_ikea": "Downloads the IKEA dataset.",
        "download_pix3d": "Downloads the Pix3D dataset.",
        "download_scenenet": "Downloads the scenenet dataset.",
    }
    for script_command, script_help in scripts.items():
        parser_scripts.append(subparsers.add_parser(script_command, add_help=False, help=script_help))
=======
    parser_pip = subparsers.add_parser('pip', help="Can be used to install/uninstall pip packages in Blenders python environment.")
    parser_pip.add_argument('pip_mode', choices=["install", "uninstall"], help="The pip mode to run. Currently only install and uninstall is supported.")
    parser_pip.add_argument('pip_packages', metavar='pip_packages', nargs='*', help='A list of pip packages that should be installed/uninstalled. Packages versions can be determined via the `==` notation.')
>>>>>>> f82964ea

    # Setup all common arguments of run and debug mode
    for subparser in [parser_run, parser_debug]:
        subparser.add_argument('file', default=None, nargs='?', help='The path to a configuration file which describes what the pipeline should do or a python file which uses BlenderProc via the API.')
        subparser.add_argument('args', metavar='arguments', nargs='*', help='Additional arguments which are used to replace placeholders inside the configuration. <args:i> is hereby replaced by the i-th argument.')

        subparser.add_argument('--reinstall-blender', dest='reinstall_blender', action='store_true', help='If given, the blender installation is deleted and reinstalled. Is ignored, if a "custom_blender_path" is configured in the configuration file.')
        subparser.add_argument('--temp-dir', dest='temp_dir', default=None, help="The path to a directory where all temporary output files should be stored. If it doesn't exist, it is created automatically. Type: string. Default: \"/dev/shm\" or \"/tmp/\" depending on which is available.")
        subparser.add_argument('--keep-temp-dir', dest='keep_temp_dir', action='store_true', help="If set, the temporary directory is not removed in the end.")

    # Setup common arguments of run, debug and pip mode
    for subparser in [parser_run, parser_debug, parser_pip]:
        subparser.add_argument('--blender-install-path', dest='blender_install_path', default=None, help="Set path where blender should be installed. If None is given, /home_local/<env:USER>/blender/ is used per default. This argument is ignored if it is specified in the given YAML config.")
        subparser.add_argument('--custom-blender-path', dest='custom_blender_path', default=None, help="Set, if you want to use a custom blender installation to run BlenderProc. If None is given, blender is installed into the configured blender_install_path. This argument is ignored if it is specified in the given YAML config.")

    if len(sys.argv) >= 2 and sys.argv[1] in scripts.keys():
        args, unknown_args = parser.parse_known_args()
    else:
        args = parser.parse_args()

    if args.mode in ["run", "debug"]:
        # Make sure a file is given
        if args.file is None:
            print(parser.format_help())
            exit(0)

        # Check whether its a python a script or a yaml config
        is_config = not args.file.endswith(".py")

        # Install blender, if not already done
        custom_blender_path, blender_install_path = InstallUtility.determine_blender_install_path(is_config, args)
        blender_run_path, _ = InstallUtility.make_sure_blender_is_installed(custom_blender_path, blender_install_path, args.reinstall_blender)

        # Setup script path that should be executed
        if is_config:
            path_src_run = os.path.join(repo_root_directory, "blenderproc/run.py")
        else:
            path_src_run = args.file
            SetupUtility.check_if_setup_utilities_are_at_the_top(path_src_run)

        # Setup temp dir
        temp_dir = SetupUtility.determine_temp_dir(args.temp_dir)

        # Setup env vars
        used_environment = dict(os.environ, PYTHONPATH=repo_root_directory, PYTHONNOUSERSITE="1")
        # this is done to enable the import of blenderproc inside of the blender internal python environment
        used_environment["INSIDE_OF_THE_INTERNAL_BLENDER_PYTHON_ENVIRONMENT"] = "1"

        # Run either in debug or in normal mode
        if args.mode == "debug":
            p = subprocess.Popen([blender_run_path, "--python-use-system-env", "--python-exit-code", "0", "--python", os.path.join(repo_root_directory, "blenderproc/debug_startup.py"), "--", path_src_run if not is_config else args.file, temp_dir] + args.args, env=used_environment)
        else:
            p = subprocess.Popen([blender_run_path, "--background", "--python-use-system-env", "--python-exit-code", "2", "--python", path_src_run, "--", args.file, temp_dir] + args.args, env=used_environment)

        def clean_temp_dir():
            # If temp dir should not be kept and temp dir still exists => remove it
            if not args.keep_temp_dir and os.path.exists(temp_dir):
                print("Cleaning temporary directory")
                shutil.rmtree(temp_dir)

        # Listen for SIGTERM signal, so we can properly cleanup and and terminate the child process
        def handle_sigterm(signum, frame):
            clean_temp_dir()
            p.terminate()

        signal.signal(signal.SIGTERM, handle_sigterm)

        try:
            p.wait()
        except KeyboardInterrupt:
            try:
                p.terminate()
            except OSError:
                pass
            p.wait()

        # Clean up
        clean_temp_dir()

        exit(p.returncode)
<<<<<<< HEAD
    elif args.mode in scripts.keys():
        # Import the required entry point
        if args.mode == "vis_hdf5":
            from blenderproc.scripts.visHdf5Files import cli
        elif args.mode == "vis_coco":
            from blenderproc.scripts.vis_coco_annotation import cli
        elif args.mode == "extract_hdf5":
            from blenderproc.scripts.saveAsImg import cli
        elif args.mode == "download_blenderkit":
            from blenderproc.scripts.download_blenderkit import cli
        elif args.mode == "download_cc_textures":
            from blenderproc.scripts.download_cc_textures import cli
        elif args.mode == "download_haven":
            from blenderproc.scripts.download_haven import cli
        elif args.mode == "download_ikea":
            from blenderproc.scripts.download_ikea import cli
        elif args.mode == "download_pix3d":
            from blenderproc.scripts.download_pix3d import cli
        elif args.mode == "download_scenenet":
            from blenderproc.scripts.download_scenenet import cli
        else:
            raise Exception("There is no linked script for the command: " + args.mode)

        # Remove the first argument (its the script name)
        sys.argv = sys.argv[:1] + unknown_args
        # Call the script
        cli()
=======
    elif args.mode == "pip":
        # Install blender, if not already done
        custom_blender_path, blender_install_path = InstallUtility.determine_blender_install_path(False, args)
        blender_bin, major_version = InstallUtility.make_sure_blender_is_installed(custom_blender_path, blender_install_path)
        blender_path = os.path.dirname(blender_bin)

        if args.pip_mode == "install":
            SetupUtility.setup_pip(user_required_packages=args.pip_packages, blender_path=blender_path, major_version=major_version)
        elif args.pip_mode == "uninstall":
            SetupUtility.uninstall_pip_packages(args.pip_packages, blender_path=blender_path, major_version=major_version)
>>>>>>> f82964ea
    else:
        # If no command is given, print help
        print(parser.format_help())
        exit(0)

if __name__ == "__main__":
    cli()<|MERGE_RESOLUTION|>--- conflicted
+++ resolved
@@ -18,7 +18,6 @@
     parser_run = subparsers.add_parser('run', help="Runs the BlenderProc pipeline in normal mode.")
     parser_debug = subparsers.add_parser('debug', help="Runs the BlenderProc pipeline in debug mode. This will open the Blender UI, so the 3D scene created by the pipeline can be visually inspected.")
 
-<<<<<<< HEAD
     # Adds modes for scripts
     parser_scripts = []
     # A dict that contains command and help text
@@ -35,11 +34,10 @@
     }
     for script_command, script_help in scripts.items():
         parser_scripts.append(subparsers.add_parser(script_command, add_help=False, help=script_help))
-=======
+
     parser_pip = subparsers.add_parser('pip', help="Can be used to install/uninstall pip packages in Blenders python environment.")
     parser_pip.add_argument('pip_mode', choices=["install", "uninstall"], help="The pip mode to run. Currently only install and uninstall is supported.")
     parser_pip.add_argument('pip_packages', metavar='pip_packages', nargs='*', help='A list of pip packages that should be installed/uninstalled. Packages versions can be determined via the `==` notation.')
->>>>>>> f82964ea
 
     # Setup all common arguments of run and debug mode
     for subparser in [parser_run, parser_debug]:
@@ -120,7 +118,6 @@
         clean_temp_dir()
 
         exit(p.returncode)
-<<<<<<< HEAD
     elif args.mode in scripts.keys():
         # Import the required entry point
         if args.mode == "vis_hdf5":
@@ -148,7 +145,6 @@
         sys.argv = sys.argv[:1] + unknown_args
         # Call the script
         cli()
-=======
     elif args.mode == "pip":
         # Install blender, if not already done
         custom_blender_path, blender_install_path = InstallUtility.determine_blender_install_path(False, args)
@@ -159,7 +155,6 @@
             SetupUtility.setup_pip(user_required_packages=args.pip_packages, blender_path=blender_path, major_version=major_version)
         elif args.pip_mode == "uninstall":
             SetupUtility.uninstall_pip_packages(args.pip_packages, blender_path=blender_path, major_version=major_version)
->>>>>>> f82964ea
     else:
         # If no command is given, print help
         print(parser.format_help())
