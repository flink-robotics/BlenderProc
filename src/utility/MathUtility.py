import bpy
import numpy as np
from mathutils import Matrix, Vector, Euler
from typing import Union, List

class MathUtility:

    @staticmethod
    def transform_point_to_blender_coord_frame(point: Union[np.ndarray, list, Vector], frame_of_point: List[str]) -> np.ndarray:
        """ Transforms the given point into the blender coordinate frame.

        Example: [1, 2, 3] and ["X", "-Z", "Y"] => [1, -3, 2]

        :param point: The point to convert in form of a np.ndarray, list or mathutils.Vector.
        :param frame_of_point: An array containing three elements, describing the axes of the coordinate frame the point is in. (Allowed values: "X", "Y", "Z", "-X", "-Y", "-Z")
        :return: The converted point also in form of a list or mathutils.Vector.
        """
        assert len(frame_of_point) == 3, "The specified coordinate frame has more or less than tree axes: {}".format(frame_of_point)
        point = np.array(point)
        
        output = []
        for i, axis in enumerate(frame_of_point):
            axis = axis.upper()

            if axis.endswith("X"):
                output.append(point[0])
            elif axis.endswith("Y"):
                output.append(point[1])
            elif axis.endswith("Z"):
                output.append(point[2])
            else:
                raise Exception("Invalid axis: " + axis)

            if axis.startswith("-"):
                output[-1] *= -1

        return np.array(output)

    @staticmethod
    def transform_matrix_to_blender_coord_frame(matrix: Union[np.ndarray, Matrix], source_frame: List[str]) -> np.ndarray:
        """ Transforms the given homog into the blender coordinate frame.

        :param matrix: The matrix to convert in form of a np.ndarray or mathutils.Matrix
        :param frame_of_point: An array containing three elements, describing the axes of the coordinate frame of the \
                            source frame. (Allowed values: "X", "Y", "Z", "-X", "-Y", "-Z")
        :return: The converted matrix is in form of a np.ndarray
        """
        assert len(source_frame) == 3, "The specified coordinate frame has more or less than tree axes: {}".format(frame_of_point)
        matrix = Matrix(matrix)
        
        output = np.eye(4)
        for i, axis in enumerate(source_frame):
            axis = axis.upper()

            if axis.endswith("X"):
                output[:4,0] = matrix.col[0]
            elif axis.endswith("Y"):
                output[:4,1] = matrix.col[1]
            elif axis.endswith("Z"):
                output[:4,2] = matrix.col[2]
            else:
                raise Exception("Invalid axis: " + axis)

            if axis.startswith("-"):
                output[:3, i] *= -1

        output[:4,3] = matrix.col[3]
        return output

    @staticmethod
<<<<<<< HEAD
    def transform_matrix_to_blender_coord_frame(matrix: Matrix, source_frame: list) -> Matrix:
        """ Transforms the given homog into the blender coordinate frame.

        :param matrix: The matrix to convert in form of a mathutils.Matrix.
        :param source_frame: An array containing three elements, describing the axes of the coordinate frame of the \
                               source frame. (Allowed values: "X", "Y", "Z", "-X", "-Y", "-Z")
        :return: The converted point is in form of a mathutils.Matrix.
        """
        assert len(source_frame) == 3, "The specified coordinate frame has more or less than tree axes: {}".format(source_frame)
        matrix = np.array(matrix)

        # Build transformation matrix that maps the given matrix to the specified coordinate frame.
        tmat = np.zeros((4, 4))
        for i, axis in enumerate(source_frame):
            axis = axis.upper()

            if axis.endswith("X"):
                tmat[i, 0] = 1
            elif axis.endswith("Y"):
                tmat[i, 1] = 1
            elif axis.endswith("Z"):
                tmat[i, 2] = 1
            else:
                raise Exception("Invalid axis: " + axis)

            if axis.startswith("-"):
                tmat[i] *= -1
        tmat[3, 3] = 1

        # Apply transformation matrix
        output = np.matmul(tmat, matrix)
        output = Matrix(output)
        return output

    @staticmethod
    def build_transformation_mat(translation: Vector, rotation: Matrix) -> Matrix:
=======
    def build_transformation_mat(translation: Union[np.ndarray, list, Vector], rotation: Union[np.ndarray, List[list], Matrix]) -> np.ndarray:
>>>>>>> 2825ebb2
        """ Build a transformation matrix from translation and rotation parts.

        :param translation: A (3,) vector representing the translation part.
        :param rotation: A 3x3 rotation matrix or Euler angles of shape (3,).
        :return: The 4x4 transformation matrix.
        """
        translation = np.array(translation)
        rotation = np.array(rotation)
        
        mat = np.eye(4)
        if translation.shape[0] == 3:
            mat[:3, 3] = translation
        else:
            raise Exception("translation has invalid shape: {}. Must be (3,) or (3,1) vector.".format(translation.shape))
        if rotation.shape == (3,3):
            mat[:3,:3] = rotation
        elif rotation.shape[0] == 3:
            mat[:3,:3] = np.array(Euler(rotation).to_matrix())
        else:
            raise Exception("rotation has invalid shape: {}. Must be rotation matrix of shape (3,3) or Euler angles of shape (3,) or (3,1).".format(rotation.shape))
        
        return mat<|MERGE_RESOLUTION|>--- conflicted
+++ resolved
@@ -17,7 +17,7 @@
         """
         assert len(frame_of_point) == 3, "The specified coordinate frame has more or less than tree axes: {}".format(frame_of_point)
         point = np.array(point)
-        
+
         output = []
         for i, axis in enumerate(frame_of_point):
             axis = axis.upper()
@@ -47,7 +47,7 @@
         """
         assert len(source_frame) == 3, "The specified coordinate frame has more or less than tree axes: {}".format(frame_of_point)
         matrix = Matrix(matrix)
-        
+
         output = np.eye(4)
         for i, axis in enumerate(source_frame):
             axis = axis.upper()
@@ -68,7 +68,6 @@
         return output
 
     @staticmethod
-<<<<<<< HEAD
     def transform_matrix_to_blender_coord_frame(matrix: Matrix, source_frame: list) -> Matrix:
         """ Transforms the given homog into the blender coordinate frame.
 
@@ -104,10 +103,7 @@
         return output
 
     @staticmethod
-    def build_transformation_mat(translation: Vector, rotation: Matrix) -> Matrix:
-=======
     def build_transformation_mat(translation: Union[np.ndarray, list, Vector], rotation: Union[np.ndarray, List[list], Matrix]) -> np.ndarray:
->>>>>>> 2825ebb2
         """ Build a transformation matrix from translation and rotation parts.
 
         :param translation: A (3,) vector representing the translation part.
@@ -116,7 +112,7 @@
         """
         translation = np.array(translation)
         rotation = np.array(rotation)
-        
+
         mat = np.eye(4)
         if translation.shape[0] == 3:
             mat[:3, 3] = translation
@@ -128,5 +124,5 @@
             mat[:3,:3] = np.array(Euler(rotation).to_matrix())
         else:
             raise Exception("rotation has invalid shape: {}. Must be rotation matrix of shape (3,3) or Euler angles of shape (3,) or (3,1).".format(rotation.shape))
-        
+
         return mat