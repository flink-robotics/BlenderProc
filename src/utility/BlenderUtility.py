import bpy
import bmesh
from mathutils import Vector

import numpy as np


def triangulate(obj, transform=True, triangulate=True, apply_modifiers=False):
    """
    :obj: object to triangulate, must be a mesh
    :transform: transform to world coordinates if True
    :triangulate: perform triangulation if True
    :apply_modifiers: applies modifiers if any and True
    Returns a transformed, triangulated copy of the mesh (much smaller in size and can be used for quicker maths)
    """
    assert(obj.type == 'MESH')

    if apply_modifiers and obj.modifiers:
        me = obj.to_mesh(bpy.context.scene, True, 'PREVIEW', calc_tessface=False)
        bm = bmesh.new()
        bm.from_mesh(me)
        bpy.data.meshes.remove(me)
    else:
        me = obj.data
        if obj.mode == 'EDIT':
            bm_orig = bmesh.from_edit_mesh(me)
            bm = bm_orig.copy()
        else:
            bm = bmesh.new()
            bm.from_mesh(me)

    # Remove custom data layers to save memory
    for elem in (bm.faces, bm.edges, bm.verts, bm.loops):
        for layers_name in dir(elem.layers):
            if not layers_name.startswith("_"):
                layers = getattr(elem.layers, layers_name)
                for layer_name, layer in layers.items():
                    layers.remove(layer)

    if transform:
        bm.transform(obj.matrix_world)

    if triangulate:
        bmesh.ops.triangulate(bm, faces=bm.faces)

    return bm

def local_to_world(cords, world):
    """
    :param cords: coordinates a tuple of 3 values for x,y,z
    :param world: world matrix <- transformation matrix
    Returns a cords transformed to the given transformation world matrix
    """
    return [world @ Vector(cord) for cord in cords]

def get_bounds(obj):
    """
    :param obj: a mesh object
    :returns [8x[3xfloat]] the object aligned bounding box coordinates in world coordinates
    """
    return local_to_world(obj.bound_box, obj.matrix_world)

def check_bb_intersection(obj1,obj2):
    """
    :param obj1: object 1  to check for intersection, must be a mesh
    :param obj2: object 2  to check for intersection, must be a mesh
    Checks if there is a bounding box collision, these don't have to be axis-aligned, but if they are not:
        The enclosing axis-aligned bounding box is calculated and used to check the intersection
    returns a boolean
    """
    b1w = get_bounds(obj1)
    def min_and_max_point(bb):
        """
        Find the minimum and maximum point of the bounding box
        :param bb: bounding box
        :return: min, max
        """
        values = np.array(bb)
        return np.min(values, axis=0), np.max(values, axis=0)
    # get min and max point of the axis-aligned bounding box
    min_b1, max_b1 = min_and_max_point(b1w)
    b2w = get_bounds(obj2)
    # get min and max point of the axis-aligned bounding box
    min_b2, max_b2 = min_and_max_point(b2w)
    collide = True
    for min_b1_val, max_b1_val, min_b2_val, max_b2_val in zip(min_b1, max_b1, min_b2, max_b2):
        # inspired by this:
        # https://stackoverflow.com/questions/20925818/algorithm-to-check-if-two-boxes-overlap
        # Checks in each dimension, if there is an overlap if this happens it must be an overlap in 3D, too.
        def is_overlapping_1D(x_min_1, x_max_1, x_min_2, x_max_2):
            # returns true if the min and max values are overlapping
            return x_max_1 >= x_min_2 and x_max_2 >= x_min_1
        collide = collide and is_overlapping_1D(min_b1_val, max_b1_val, min_b2_val, max_b2_val)
    return collide


def check_intersection(obj, obj2, cache = None):
    """
    Checks if the two objects are colliding, the code is from:
        https://blender.stackexchange.com/questions/9073/how-to-check-if-two-meshes-intersect-in-python

    The check is performed along the edges from the object, which has less edges.

    :param obj1: object 1 to check for intersection, must be a mesh
    :param obj2: object 2 to check for intersection, must be a mesh
    returns a boolean and the cache of the objects, which already have been triangulated
    """
    assert(obj != obj2)

    if cache is None:
        cache = {}
    
    assert(type(cache) == type({})) # cache must be a dict

    # Triangulate (Load from cache if available)
    if obj.name in cache:
        bm = cache[obj.name]
    else:
        bm = triangulate(obj, transform=True, triangulate=True)
        cache[obj.name] = bm

    if obj2.name in cache:
        bm2 = cache[obj2.name]
    else:
        bm2 = triangulate(obj2, transform=True, triangulate=True)
        cache[obj2.name] = bm2

    # If bm has more edges, use bm2 instead for looping over its edges
    # (so we cast less rays from the simpler object to the more complex object)
    if len(bm.edges) > len(bm2.edges):
        bm2, bm = bm, bm2

    # Create a real mesh 
    scene = bpy.context.scene
    me_tmp = bpy.data.meshes.new(name="~temp~")
    bm2.to_mesh(me_tmp)
    bm2.free()
    obj_tmp = bpy.data.objects.new(name=me_tmp.name, object_data=me_tmp)
    scene.collection.objects.link(obj_tmp)
    bpy.context.view_layer.update()
    
    # this ray_cast is performed in object coordinates, but both objects were moved in world coordinates
    # so the world_matrix is the identity matrix
    ray_cast = obj_tmp.ray_cast

    intersect = False

    EPS_NORMAL = 0.000001
    EPS_CENTER = 0.01  # should always be bigger

    #for ed in me_tmp.edges:
    for ed in bm.edges:
        v1, v2 = ed.verts

        # setup the edge with an offset
        co_1 = v1.co.copy()
        co_2 = v2.co.copy()
        co_mid = (co_1 + co_2) * 0.5
        no_mid = (v1.normal + v2.normal).normalized() * EPS_NORMAL
        # interpolation between co_1 and co_mid, with a small value to get away from the original co_1
        # plus the average direction of the normal to get away from the object itself
        co_1 = co_1.lerp(co_mid, EPS_CENTER) + no_mid
        co_2 = co_2.lerp(co_mid, EPS_CENTER) + no_mid


        t, co, no, index = ray_cast(co_1, (co_2 - co_1).normalized(), distance=ed.calc_length())
        if index != -1:
            intersect = True
            break

    scene.collection.objects.unlink(obj_tmp)
    bpy.data.objects.remove(obj_tmp)
    bpy.data.meshes.remove(me_tmp)

    # new method to udpate scene
    bpy.context.view_layer.update()

    return intersect, cache

def vector_to_euler(vector, vector_type):
    """
    :param vector: UP (for MESH objs) of FORWARD (for LIGHT/CAMERA objs) vector. Type: mathutils Vector.
    :param vector_type: Type of an input vector: UP or FORWARD. Type: string.
    :return: Corresponding Euler angles XYZ-triplet. Type: mathutils Euler.
    """
    # Check vector type
    if vector_type == "UP":
        # UP vectors are used for MESH type objects
        euler_angles = vector.to_track_quat('Z', 'Y').to_euler()
    elif vector_type == "FORWARD":
        # FORWARD vectors are used for LIGHT and CAMERA type objects
        euler_angles = vector.to_track_quat('-Z', 'Y').to_euler()
    else:
        raise Exception("Unknown vector type: " + vector_type)

    return euler_angles

def add_object_only_with_vertices(vertices, name='NewVertexObject'):
    """
    Generates a new object with the given vertices, no edges or faces are generated.

    :param vertices: [[float, float, float]] list of vertices
    :param name: str name of the new object
    :return the generated obj
    """
    mesh = bpy.data.meshes.new('mesh')
    # create new object
    obj = bpy.data.objects.new(name, mesh)
    # TODO check if this always works?
    col = bpy.data.collections.get('Collection')
    # link object in collection
    col.objects.link(obj)

    # convert vertices to mesh
    bm = bmesh.new()
    for v in vertices:
        bm.verts.new(v)
    bm.to_mesh(mesh)
    bm.free()
    return obj

def add_cube_based_on_bb(bouding_box, name='NewCube'):
    """
    Generates a cube based on the given bounding box, the bounding_box can be generated with our get_bounds(obj) fct.

    :param bounding_box: bound_box [8x[3xfloat]], with 8 vertices for each corner
    :param name: name of the new cube
    :return the generated object
    """
    if len(bouding_box) != 8:
        raise Exception("The amount of vertices is wrong for this bounding box!")
    mesh = bpy.data.meshes.new('mesh')
    # create new object
    obj = bpy.data.objects.new(name, mesh)
    # TODO check if this always works?
    col = bpy.data.collections.get('Collection')
    # link object in collection
    col.objects.link(obj)

    # convert vertices to mesh
    new_vertices = []
    bm = bmesh.new()
    for v in bouding_box:
        new_vertices.append(bm.verts.new(v))
    # create all 6 surfaces, the ordering is depending on the ordering of the vertices in the bounding box
    bm.faces.new([new_vertices[0], new_vertices[1], new_vertices[2], new_vertices[3]])
    bm.faces.new([new_vertices[0], new_vertices[4], new_vertices[5], new_vertices[1]])
    bm.faces.new([new_vertices[1], new_vertices[5], new_vertices[6], new_vertices[2]])
    bm.faces.new([new_vertices[2], new_vertices[3], new_vertices[7], new_vertices[6]])
    bm.faces.new([new_vertices[0], new_vertices[4], new_vertices[7], new_vertices[3]])
    bm.faces.new([new_vertices[4], new_vertices[5], new_vertices[6], new_vertices[7]])
    bm.to_mesh(mesh)
    bm.free()
    return obj

def get_all_mesh_objects():
    """
    Returns a list of all mesh objects in the scene
    :return: a list of all mesh objects
    """
    return [obj for obj in bpy.context.scene.objects if obj.type == 'MESH']

def load_image(file_path, num_channels=3):
    """ Load the image at the given path returns its pixels as a numpy array.

    The alpha channel is neglected.

    :param file_path: The path to the image.
    :param num_channels: Number of channels to return.
    :return: The numpy array
    """
    # load image with blender function
    img = bpy.data.images.load(file_path, check_existing=False)
    # convert image to proper size
    size = img.size
    channels = img.channels
    img = np.array(img.pixels).reshape(size[1], size[0], channels)
    img = np.flip(img, axis=0)
    if file_path.endswith('.png') or file_path.endswith('.jpg'):
        # convert the 0 to 1 space to 0 ... 255 and save it as uint8
        img = (img * 255).astype(np.uint8)
<<<<<<< HEAD
    return img[:, :, :num_channels]
=======
    return img[:, :, :3]

def get_bound_volume(obj):
    """ Gets a volume of a bounding box.

    :param obj: Mesh object.
    :return: volume of a bounding box.
    """
    bb = get_bounds(obj)
    return abs(bb[1][2] - bb[0][2]) * abs(bb[2][1] - bb[1][1]) * abs(bb[7][0] - bb[0][0])
>>>>>>> e6b72430
<|MERGE_RESOLUTION|>--- conflicted
+++ resolved
@@ -279,10 +279,7 @@
     if file_path.endswith('.png') or file_path.endswith('.jpg'):
         # convert the 0 to 1 space to 0 ... 255 and save it as uint8
         img = (img * 255).astype(np.uint8)
-<<<<<<< HEAD
     return img[:, :, :num_channels]
-=======
-    return img[:, :, :3]
 
 def get_bound_volume(obj):
     """ Gets a volume of a bounding box.
@@ -291,5 +288,4 @@
     :return: volume of a bounding box.
     """
     bb = get_bounds(obj)
-    return abs(bb[1][2] - bb[0][2]) * abs(bb[2][1] - bb[1][1]) * abs(bb[7][0] - bb[0][0])
->>>>>>> e6b72430
+    return abs(bb[1][2] - bb[0][2]) * abs(bb[2][1] - bb[1][1]) * abs(bb[7][0] - bb[0][0])