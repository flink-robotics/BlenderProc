<<<<<<< HEAD
from src.main.Module import Module
import bpy

import mathutils
=======
>>>>>>> 2935673c
import os

import bpy

from src.loader.Loader import Loader
from src.main.Module import Module


class PlyLoader(Loader):

    def __init__(self, config):
        Loader.__init__(self, config)

    def run(self):
        """Just imports the configured .ply file straight into blender

        """
        if not self.config.get_bool('is_replica_object', False):
            bpy.ops.import_mesh.ply(filepath=self.config.get_string("path"))
        else:
            file_path = os.path.join(self.config.get_string('data_path'), self.config.get_string('data_set_name'), 'mesh.ply')
            if os.path.exists(file_path):
                bpy.ops.import_mesh.ply(filepath=file_path)
            else:
                raise Exception("The filepath is not known: {}".format(file_path))

        # Set the physics property of all imported objects
        self._set_physics_property(bpy.context.selected_objects)

        if self.config.get_bool('use_ambient_occlusion', False):
            bpy.context.scene.world.light_settings.use_ambient_occlusion = True  # turn AO on
            bpy.context.scene.world.light_settings.ao_factor = 0.9  # set it to 0.5

        if self.config.get_bool('use_smooth_shading', False):
            for poly in bpy.data.objects['mesh'].data.polygons:
                poly.use_smooth = True<|MERGE_RESOLUTION|>--- conflicted
+++ resolved
@@ -1,10 +1,3 @@
-<<<<<<< HEAD
-from src.main.Module import Module
-import bpy
-
-import mathutils
-=======
->>>>>>> 2935673c
 import os
 
 import bpy
