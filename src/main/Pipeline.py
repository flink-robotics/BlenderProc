--- conflicted
+++ resolved
@@ -8,15 +8,8 @@
     def __init__(self, config_path, args, working_dir):
         Utility.working_dir = working_dir
 
-<<<<<<< HEAD
-        # Remove all objects from the default scene
-        for obj in bpy.context.scene.objects:
-            obj.select_set(True)
-        bpy.ops.object.delete()
-=======
         # Clean up example scene or scene created by last run when debugging pipeline inside blender
         self._cleanup()
->>>>>>> e36cb6f2
 
         config = Config.read_config_dict(Utility.resolve_path(config_path), args)
 
