import os
from sys import platform
import multiprocessing
import math

import addon_utils
import bpy
import mathutils

from src.main.Module import Module
from src.utility.Utility import Utility
from src.utility.BlenderUtility import get_all_mesh_objects
from src.main.GlobalStorage import GlobalStorage


class Renderer(Module):
    """
    **Configuration**:

    .. csv-table::
       :header: "Parameter", "Description"

       "output_file_prefix", "The file prefix that should be used when writing the rendering to file."
       "output_key", "The key which should be used for storing the rendering in a merged file."

       "auto_tile_size", "If true, then the number of render tiles is set automatically using the render_auto_tile_size addon."
       "tile_x", "The number of separate render tiles to use along the x-axis. Ignored if auto_tile_size is set to true."
       "tile_y", "The number of separate render tiles to use along the y-axis. Ignored if auto_tile_size is set to true."
       "resolution_x", "The render image width."
       "resolution_y", "The render image height."
       "pixel_aspect_x", "The aspect ratio to use for the camera viewport. Can be different from the resolution aspect ratio to distort the image."
       "simplify_subdivision_render", "Global maximum subdivision level during rendering. Speeds up rendering."

       "samples", "Number of samples to render for each pixel."
       "denoiser", "The denoiser to use. Set to 'Blender', if the Blender's built-in denoiser should be used or set to 'Intel', if you want to use the Intel Open Image Denoiser.
       "max_bounces", "Total maximum number of bounces."
       "min_bounces", "Total minimum number of bounces."
       "diffuse_bounces", "Maximum number of diffuse reflection bounces, bounded by total maximum."
       "glossy_bounces", "Maximum number of glossy reflection bounces, bounded by total maximum."
       "ao_bounces_render", "Approximate indirect light with background tinted ambient occlusion at the specified bounce."
       "transmission_bounces", "Maximum number of transmission bounces, bounded by total maximum."
       "transparency_bounces", "Maximum number of transparency bounces, bounded by total maximum."
       "volume_bounces", "Maximum number of volumetric scattering events"

       "render_depth", "If true, the depth is also rendered to file."
       "depth_output_file_prefix", "The file prefix that should be used when writing depth to file."
       "depth_output_key", "The key which should be used for storing the depth in a merged file."
       "depth_start", "Starting distance of the depth, measured from the camera."
       "depth_range", "Total distance in which the depth is measured, depth_end = depth_start + depth_range"
       "depth_falloff", "Type of transition used to fade depth. Default=Linear. [LINEAR, QUADRATIC, INVERSE_QUADRATIC]"

       "stereo", "If true, renders a pair of stereoscopic images for each camera position."
       "use_alpha", "If true, the alpha channel stored in .png textures is used."
    """

    def __init__(self, config):
        Module.__init__(self, config)
        self._avoid_rendering = config.get_bool("avoid_rendering", False)
        addon_utils.enable("render_auto_tile_size")

    def _configure_renderer(self, default_samples=256, default_denoiser="Blender"):
        """
         Sets many different render parameters which can be adjusted via the config.

         :param default_samples: Default number of samples to render for each pixel
        """
        bpy.context.scene.cycles.samples = self.config.get_int("samples", default_samples)

        if self.config.get_bool("auto_tile_size", True):
            bpy.context.scene.ats_settings.is_enabled = True
        else:
            bpy.context.scene.ats_settings.is_enabled = False
            bpy.context.scene.render.tile_x = self.config.get_int("tile_x")
            bpy.context.scene.render.tile_y = self.config.get_int("tile_y")

        # Set number of cpu cores used for rendering (1 thread is always used for coordination => 1 cpu thread means GPU-only rendering)
        number_of_threads = self.config.get_int("cpu_threads", 1)
        # If set to 0, use number of cores (default)
        if number_of_threads > 0:
            bpy.context.scene.render.threads_mode = "FIXED"
            bpy.context.scene.render.threads = number_of_threads
        
        # Collect camera and camera object
        cam_ob = bpy.context.scene.camera
        cam = cam_ob.data
        
        if not 'loaded_resolution' in cam:
            bpy.context.scene.render.resolution_x = self.config.get_int("resolution_x", 512)
            bpy.context.scene.render.resolution_y = self.config.get_int("resolution_y", 512)
            bpy.context.scene.render.pixel_aspect_x = self.config.get_float("pixel_aspect_x", 1)
        print('Resolution: {}, {}'.format(bpy.context.scene.render.resolution_x, bpy.context.scene.render.resolution_y))

        bpy.context.scene.render.resolution_percentage = 100
        # Lightning settings to reduce training time
        bpy.context.scene.render.engine = 'CYCLES'

        denoiser = self.config.get_string("denoiser", default_denoiser)
        if denoiser.upper() == "INTEL":
            # The intel denoiser is activated via the compositor
            bpy.context.view_layer.cycles.use_denoising = False
            bpy.context.scene.use_nodes = True
            nodes = bpy.context.scene.node_tree.nodes
            links = bpy.context.scene.node_tree.links

            # The denoiser gets normal and diffuse color as input
            bpy.context.view_layer.use_pass_normal = True
            bpy.context.view_layer.use_pass_diffuse_color = True

            # Add denoiser node
            denoise_node = nodes.new("CompositorNodeDenoise")

            # Link nodes
            render_layer_node = nodes.get('Render Layers')
            composite_node = nodes.get('Composite')
            Utility.insert_node_instead_existing_link(links, render_layer_node.outputs['Image'], denoise_node.inputs['Image'], denoise_node.outputs['Image'], composite_node.inputs['Image'])

            links.new(render_layer_node.outputs['DiffCol'], denoise_node.inputs['Albedo'])
            links.new(render_layer_node.outputs['Normal'], denoise_node.inputs['Normal'])
        elif denoiser.upper() == "BLENDER":
            bpy.context.view_layer.cycles.use_denoising = True
        else:
            raise Exception("No such denoiser: " + denoiser)

        simplify_subdivision_render = self.config.get_int("simplify_subdivision_render", 3)
        if simplify_subdivision_render > 0:
            bpy.context.scene.render.use_simplify = True
            bpy.context.scene.render.simplify_subdivision_render = simplify_subdivision_render

        if platform == "darwin":
            # there is no gpu support in mac os so use the cpu with maximum power
            bpy.context.scene.cycles.device = "CPU"
            bpy.context.scene.render.threads = multiprocessing.cpu_count()
        else:
            bpy.context.scene.cycles.device = "GPU"
            preferences = bpy.context.preferences.addons['cycles'].preferences
            for device_type in preferences.get_device_types(bpy.context):
                preferences.get_devices_for_type(device_type[0])
            for gpu_type in ["OPTIX", "CUDA"]:
                found = False
                for device in preferences.devices:
                    if device.type == gpu_type:
                        bpy.context.preferences.addons['cycles'].preferences.compute_device_type = "OPTIX"
                        print('Device {} of type {} found and used.'.format(device.name, device.type))
                        found = True
                        break
                if found:
                    break
<<<<<<< HEAD
        bpy.context.scene.cycles.diffuse_bounces = self.config.get_int("diffuse_bounces", 3)
=======
>>>>>>> fb289a8d
        bpy.context.scene.cycles.glossy_bounces = self.config.get_int("glossy_bounces", 0)
        bpy.context.scene.cycles.ao_bounces_render = self.config.get_int("ao_bounces_render", 3)
        bpy.context.scene.cycles.max_bounces = self.config.get_int("max_bounces", 3)
        bpy.context.scene.cycles.min_bounces = self.config.get_int("min_bounces", 1)
        bpy.context.scene.cycles.transmission_bounces = self.config.get_int("transmission_bounces", 0)
        bpy.context.scene.cycles.transparency_bounces = self.config.get_int("transparency_bounces", 8)
        bpy.context.scene.cycles.volume_bounces = self.config.get_int("volume_bounces", 0)

        bpy.context.scene.cycles.debug_bvh_type = "STATIC_BVH"
        bpy.context.scene.cycles.debug_use_spatial_splits = True
        # Setting use_persistent_data to True makes the rendering getting slower and slower (probably a blender bug)
        bpy.context.scene.render.use_persistent_data = False

        # Enable Stereoscopy
        bpy.context.scene.render.use_multiview = self.config.get_bool("stereo", False)
        if bpy.context.scene.render.use_multiview:
            bpy.context.scene.render.views_format = "STEREO_3D"

        self._use_alpha_channel = self.config.get_bool('use_alpha', False)

    def _write_depth_to_file(self):
        """ Configures the renderer, s.t. the z-values computed for the next rendering are directly written to file. """

        # Mist settings
        depth_start = self.config.get_float("depth_start", 0.1)
        depth_range = self.config.get_float("depth_range", 25.0)
        GlobalStorage.add("renderer_depth_end", depth_start + depth_range)
        bpy.context.scene.world.mist_settings.start = depth_start
        bpy.context.scene.world.mist_settings.depth = depth_range
        bpy.context.scene.world.mist_settings.falloff = self.config.get_string("depth_falloff", "LINEAR")

        bpy.context.scene.render.use_compositing = True
        bpy.context.scene.use_nodes = True
        bpy.context.view_layer.use_pass_mist = True  # Enable depth pass

        tree = bpy.context.scene.node_tree
        links = tree.links

        # Use existing render layer
        render_layer_node = tree.nodes.get('Render Layers')
        # Create a mapper node to map from 0-1 to SI units
        mapper_node = tree.nodes.new("CompositorNodeMapRange")

        links.new(render_layer_node.outputs["Mist"], mapper_node.inputs['Value'])
        # map the values 0-1 to range depth_start to depth_range
        mapper_node.inputs['To Min'].default_value = depth_start
        mapper_node.inputs['To Max'].default_value = depth_start + depth_range

        output_file = tree.nodes.new("CompositorNodeOutputFile")
        output_file.base_path = self._determine_output_dir()
        output_file.format.file_format = "OPEN_EXR"
        output_file.file_slots.values()[0].path = self.config.get_string("depth_output_file_prefix", "depth_")

        # Feed the Mist output of the render layer to the input of the file IO layer
        links.new(mapper_node.outputs['Value'], output_file.inputs['Image'])

    def _render(self, default_prefix, custom_file_path=None):
        """ Renders each registered keypoint.

        :param default_prefix: The default prefix of the output files.
        """
        if self.config.get_bool("render_depth", False):
            self._write_depth_to_file()

        if self.config.get_bool("render_normals", False):
            self._write_normal_to_file()

        if custom_file_path is None:
            bpy.context.scene.render.filepath = os.path.join(self._determine_output_dir(), self.config.get_string("output_file_prefix", default_prefix))
        else:
            bpy.context.scene.render.filepath = custom_file_path

        # Skip if there is nothing to render
        if bpy.context.scene.frame_end != bpy.context.scene.frame_start:
            if len(get_all_mesh_objects()) == 0:
                raise Exception("There are no mesh-objects to render, "
                                "please load an object before invoking the renderer.")
            # As frame_end is pointing to the next free frame, decrease it by one, as blender will render all frames in [frame_start, frame_ned]
            bpy.context.scene.frame_end -= 1
            if not self._avoid_rendering:
                bpy.ops.render.render(animation=True, write_still=True)
            # Revert changes
            bpy.context.scene.frame_end += 1

    def add_alpha_channel_to_textures(self, blurry_edges):
        """
        Adds transparency to all textures, which contain an .png image as an image input

        :param blurry_edges: If True, the edges of the alpha channel might be blurry,
                             this causes errors if the alpha channel should only be 0 or 1

        Be careful, when you replace the original texture with something else (Segmentation, ...),
        the necessary texture node gets lost. By copying it into a new material as done in the SegMapRenderer, you
        can keep the transparency even for those nodes.

        """
        if self._use_alpha_channel:
            obj_with_mats = [obj for obj in bpy.context.scene.objects if hasattr(obj.data, 'materials')]
            # walk over all objects, which have materials
            for obj in obj_with_mats:
                for slot in obj.material_slots:
                    texture_node = None
                    # check each node of the material
                    for node in slot.material.node_tree.nodes:
                        # if it is a texture image node
                        if 'TexImage' in node.bl_idname:
                            if '.png' in node.image.name: # contains an alpha channel
                                texture_node = node
                    # this material contains an alpha png texture
                    if texture_node is not None:
                        nodes = slot.material.node_tree.nodes
                        links = slot.material.node_tree.links
                        node_connected_to_the_output, material_output = \
                            Utility.get_node_connected_to_the_output_and_unlink_it(slot.material)

                        if node_connected_to_the_output is not None:
                            mix_node = nodes.new(type='ShaderNodeMixShader')

                            # avoid blurry edges on the edges important for Normal, SegMapRenderer and others
                            if blurry_edges:
                                # add the alpha channel of the image to the mix shader node as a factor
                                links.new(texture_node.outputs['Alpha'], mix_node.inputs['Fac'])
                            else:
                                bright_contrast_node = nodes.new("ShaderNodeBrightContrast")
                                # extreme high contrast to avoid blurry edges
                                bright_contrast_node.inputs['Contrast'].default_value = 1000.0
                                links.new(texture_node.outputs['Alpha'], bright_contrast_node.inputs['Color'])
                                links.new(bright_contrast_node.outputs['Color'], mix_node.inputs['Fac'])

                            links.new(node_connected_to_the_output.outputs[0], mix_node.inputs[2])
                            transparent_node = nodes.new(type='ShaderNodeBsdfTransparent')
                            links.new(transparent_node.outputs['BSDF'], mix_node.inputs[1])
                            # connect to material output
                            links.new(mix_node.outputs['Shader'], material_output.inputs['Surface'])
                        else:
                            raise Exception("Could not find shader node, which is connected to the material output for: {}".format(slot.name))

    def add_alpha_texture_node(self, used_material, new_material):
        """
        Adds to a predefined new_material a texture node from an existing material (used_material)
        This is necessary to connect it later on in the add_alpha_channel_to_textures
        :param used_material: existing material, which might contain a texture node with a .png texture
        :param new_material: a new material, which will get a copy of this texture node
        :return: the modified new_material, if no texture node was found, the original new_material
        """
        # find out if there is an .png file used here
        texture_node = None
        for node in used_material.node_tree.nodes:
            # if it is a texture image node
            if 'TexImage' in node.bl_idname:
                if '.png' in node.image.name: # contains an alpha channel
                    texture_node = node
        # this material contains an alpha png texture
        if texture_node is not None:
            new_mat_alpha = new_material.copy() # copy the material
            nodes = new_mat_alpha.node_tree.nodes
            # copy the texture node into the new material to make sure it is used
            new_tex_node = nodes.new(type='ShaderNodeTexImage')
            new_tex_node.image = texture_node.image
            # use the new material
            return new_mat_alpha
        return new_material

    def _write_normal_to_file(self):
        bpy.context.scene.render.use_compositing = True
        bpy.context.scene.use_nodes = True
        tree = bpy.context.scene.node_tree
        links = tree.links

        # Use existing render layer
        render_layer_node = tree.nodes.get('Render Layers')

        separate_rgba = tree.nodes.new("CompositorNodeSepRGBA")
        space_between_nodes_x = 200
        space_between_nodes_y = -300
        separate_rgba.location.x = space_between_nodes_x
        separate_rgba.location.y = space_between_nodes_y
        links.new(render_layer_node.outputs["Normal"], separate_rgba.inputs["Image"])

        combine_rgba = tree.nodes.new("CompositorNodeCombRGBA")
        combine_rgba.location.x = space_between_nodes_x * 14

        c_channels = ["R", "G", "B"]
        offset = space_between_nodes_x * 2
        multiplication_values = [[],[],[]]
        channel_results = {}
        for row_index, channel in enumerate(c_channels):
            # matrix multiplication
            mulitpliers = []
            for column in range(3):
                multiply = tree.nodes.new("CompositorNodeMath")
                multiply.operation = "MULTIPLY"
                multiply.inputs[1].default_value = 0 # setting at the end for all frames
                multiply.location.x = column * space_between_nodes_x + offset
                multiply.location.y = row_index * space_between_nodes_y
                links.new(separate_rgba.outputs[c_channels[column]], multiply.inputs[0])
                mulitpliers.append(multiply)
                multiplication_values[row_index].append(multiply)

            first_add = tree.nodes.new("CompositorNodeMath")
            first_add.operation = "ADD"
            first_add.location.x = space_between_nodes_x * 5 + offset
            first_add.location.y = row_index * space_between_nodes_y
            links.new(mulitpliers[0].outputs["Value"], first_add.inputs[0])
            links.new(mulitpliers[1].outputs["Value"], first_add.inputs[1])

            second_add = tree.nodes.new("CompositorNodeMath")
            second_add.operation = "ADD"
            second_add.location.x = space_between_nodes_x * 6 + offset
            second_add.location.y = row_index * space_between_nodes_y
            links.new(first_add.outputs["Value"], second_add.inputs[0])
            links.new(mulitpliers[2].outputs["Value"], second_add.inputs[1])

            channel_results[channel] = second_add

        # set the matrix accordingly
        rot_around_x_axis = mathutils.Matrix.Rotation(math.radians(-90.0), 4, 'X')
        cam_ob = bpy.context.scene.camera
        for frame in range(bpy.context.scene.frame_start, bpy.context.scene.frame_end):
            bpy.context.scene.frame_set(frame)
            used_rotation_matrix = cam_ob.matrix_world @ rot_around_x_axis
            for row_index in range(3):
                for column_index in range(3):
                    current_multiply = multiplication_values[row_index][column_index]
                    current_multiply.inputs[1].default_value = used_rotation_matrix[column_index][row_index]
                    current_multiply.inputs[1].keyframe_insert(data_path='default_value', frame=frame)
        offset = 8 * space_between_nodes_x
        for index, channel in enumerate(c_channels):
            multiply = tree.nodes.new("CompositorNodeMath")
            multiply.operation = "MULTIPLY"
            multiply.location.x = space_between_nodes_x * 2 + offset
            multiply.location.y = index * space_between_nodes_y
            links.new(channel_results[channel].outputs["Value"], multiply.inputs[0])
            if channel == "G":
                multiply.inputs[1].default_value = -0.5
            else:
                multiply.inputs[1].default_value = 0.5
            add = tree.nodes.new("CompositorNodeMath")
            add.operation = "ADD"
            add.location.x = space_between_nodes_x * 3 + offset
            add.location.y = index * space_between_nodes_y
            links.new(multiply.outputs["Value"], add.inputs[0])
            add.inputs[1].default_value = 0.5
            output_channel = channel
            if channel == "G":
                output_channel = "B"
            elif channel == "B":
                output_channel = "G"
            links.new(add.outputs["Value"], combine_rgba.inputs[output_channel])

        output_file = tree.nodes.new("CompositorNodeOutputFile")
        output_file.base_path = self._determine_output_dir()
        output_file.format.file_format = "OPEN_EXR"
        output_file.file_slots.values()[0].path = self.config.get_string("normals_output_file_prefix", "normals_")
        output_file.location.x = space_between_nodes_x * 15
        links.new(combine_rgba.outputs["Image"], output_file.inputs["Image"])


    def _register_output(self, default_prefix, default_key, suffix, version, unique_for_camposes=True, output_key_parameter_name="output_key", output_file_prefix_parameter_name="output_file_prefix"):
        """ Registers new output type using configured key and file prefix.

        If depth rendering is enabled, this will also register the corresponding depth output type.

        :param default_prefix: The default prefix of the generated files.
        :param default_key: The default key which should be used for storing the output in merged file.
        :param suffix: The suffix of the generated files.
        :param version: The version number which will be stored at key_version in the final merged file.
        :param unique_for_camposes: True if the registered output is unique for all the camera poses
        :param output_key_parameter_name: The parameter name to use for retrieving the output key from the config.
        :param output_file_prefix_parameter_name: The parameter name to use for retrieving the output file prefix from the config.
        """
        use_stereo = self.config.get_bool("stereo", False)

        super(Renderer, self)._register_output(default_prefix, default_key, suffix, version, stereo=use_stereo, unique_for_camposes=unique_for_camposes, output_key_parameter_name=output_key_parameter_name, output_file_prefix_parameter_name=output_file_prefix_parameter_name)

        if self.config.get_bool("render_depth", False):
            self._add_output_entry({
                "key": self.config.get_string("depth_output_key", "depth"),
                "path": os.path.join(self._determine_output_dir(), self.config.get_string("depth_output_file_prefix", "depth_")) + "%04d" + ".exr",
                "version": "2.0.0",
                "stereo": use_stereo
            })
        if self.config.get_bool("render_normals", False):
            self._add_output_entry({
                "key": self.config.get_string("normals_output_key", "normals"),
                "path": os.path.join(self._determine_output_dir(), self.config.get_string("normals_output_file_prefix", "normals_")) + "%04d" + ".exr",
                "version": "2.0.0",
                "stereo": use_stereo
            })

<|MERGE_RESOLUTION|>--- conflicted
+++ resolved
@@ -145,10 +145,7 @@
                         break
                 if found:
                     break
-<<<<<<< HEAD
         bpy.context.scene.cycles.diffuse_bounces = self.config.get_int("diffuse_bounces", 3)
-=======
->>>>>>> fb289a8d
         bpy.context.scene.cycles.glossy_bounces = self.config.get_int("glossy_bounces", 0)
         bpy.context.scene.cycles.ao_bounces_render = self.config.get_int("ao_bounces_render", 3)
         bpy.context.scene.cycles.max_bounces = self.config.get_int("max_bounces", 3)
