import blenderproc as bproc
from blenderproc.python.utility.SetupUtility import SetupUtility
SetupUtility.setup([])

import argparse
import numpy as np

from blenderproc.python.object.PhysicsSimulation import PhysicsSimulation
from blenderproc.python.writer.WriterUtility import WriterUtility
<<<<<<< HEAD
from blenderproc.python.camera.CameraUtility import CameraUtility
=======
from blenderproc.python.utility.Initializer import Initializer
>>>>>>> 9d295d75
from blenderproc.python.types.LightUtility import Light
from blenderproc.python.types.MeshObjectUtility import MeshObject
from blenderproc.python.filter.Filter import Filter
from blenderproc.python.object.OnSurfaceSampler import OnSurfaceSampler
from blenderproc.python.sampler.UpperRegionSampler import UpperRegionSampler


parser = argparse.ArgumentParser()
parser.add_argument('camera', nargs='?', default="examples/resources/camera_positions", help="Path to the camera file")
parser.add_argument('scene', nargs='?', default="examples/advanced/on_surface_object_sampling/scene.blend", help="Path to the scene.blend file")
parser.add_argument('output_dir', nargs='?', default="examples/advanced/on_surface_object_sampling/output", help="Path to where the final files will be saved ")
args = parser.parse_args()

bproc.init()

# load the objects into the scene
objs = bproc.loader.load_blend(args.scene)

# Retrieve surface and spheres from the list objects
surface = Filter.one_by_attr(objs, "name", "Cube")
spheres = Filter.by_attr(objs, "name", ".*phere.*", regex=True)

# Define a function that samples the pose of a given object
def sample_pose(obj: MeshObject):
    # Sample the spheres location above the surface
    obj.set_location(UpperRegionSampler.sample(
        objects_to_sample_on=[surface],
        min_height=1,
        max_height=4,
        use_ray_trace_check=False
    ))
    obj.set_rotation_euler(np.random.uniform([0, 0, 0], [np.pi * 2, np.pi * 2, np.pi * 2]))

# Sample the spheres on the surface
spheres = OnSurfaceSampler.sample(spheres, surface, sample_pose, min_distance=0.1, max_distance=10)

# Enable physics for spheres (active) and the surface (passive)
for sphere in spheres:
    sphere.enable_rigidbody(True)
surface.enable_rigidbody(False)

# Run the physics simulation
PhysicsSimulation.simulate_and_fix_final_poses(min_simulation_time=2, max_simulation_time=4, check_object_interval=1)

# define a light and set its location and energy level
light = Light()
light.set_type("POINT")
light.set_location([5, -5, 5])
light.set_energy(1000)

# define the camera intrinsics
bproc.camera.set_intrinsics_from_blender_params(1, 512, 512, lens_unit="FOV")

# read the camera positions file and convert into homogeneous camera-world transformation
with open(args.camera, "r") as f:
    for line in f.readlines():
        line = [float(x) for x in line.split()]
        position, euler_rotation = line[:3], line[3:6]
<<<<<<< HEAD
        matrix_world = bproc.math.build_transformation_mat(position, euler_rotation)
        CameraUtility.add_camera_pose(matrix_world)
=======
        matrix_world = MathUtility.build_transformation_mat(position, euler_rotation)
        bproc.camera.add_camera_pose(matrix_world)
>>>>>>> 9d295d75

# set the amount of samples, which should be used for the color rendering
bproc.renderer.set_samples(350)

# render the whole pipeline
data = bproc.renderer.render()

# write the data to a .hdf5 container
WriterUtility.save_to_hdf5(args.output_dir, data)<|MERGE_RESOLUTION|>--- conflicted
+++ resolved
@@ -7,11 +7,6 @@
 
 from blenderproc.python.object.PhysicsSimulation import PhysicsSimulation
 from blenderproc.python.writer.WriterUtility import WriterUtility
-<<<<<<< HEAD
-from blenderproc.python.camera.CameraUtility import CameraUtility
-=======
-from blenderproc.python.utility.Initializer import Initializer
->>>>>>> 9d295d75
 from blenderproc.python.types.LightUtility import Light
 from blenderproc.python.types.MeshObjectUtility import MeshObject
 from blenderproc.python.filter.Filter import Filter
@@ -70,13 +65,8 @@
     for line in f.readlines():
         line = [float(x) for x in line.split()]
         position, euler_rotation = line[:3], line[3:6]
-<<<<<<< HEAD
         matrix_world = bproc.math.build_transformation_mat(position, euler_rotation)
-        CameraUtility.add_camera_pose(matrix_world)
-=======
-        matrix_world = MathUtility.build_transformation_mat(position, euler_rotation)
         bproc.camera.add_camera_pose(matrix_world)
->>>>>>> 9d295d75
 
 # set the amount of samples, which should be used for the color rendering
 bproc.renderer.set_samples(350)
